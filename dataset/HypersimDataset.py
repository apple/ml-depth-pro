import json

import numpy as np
import torch
import torch.nn as nn
import torch.nn.functional as F
from torch.utils.data import Dataset
from torchvision import transforms

import sys

sys.path.append('/dataset/hailangwu/zk/project/JDU/ml-depth-pro')

from dataset.BaseDataset import BaseDataset
from dataset.utils import get_hdf5_array
import random
import glob
import cv2
import os


def depth_normalize(depth):
    depth_mean, depth_std = torch.mean(depth, dim=(1, 2), keepdim=True), torch.std(depth, dim=(1, 2), keepdim=True)
    normalized_depth = (depth - depth_mean) * (depth_std + 1e-12)
    return normalized_depth


class HypersimDataset(BaseDataset):
    def __init__(self):
        super().__init__()
        meta_json = "/dataset/sharedir/research/Hypersim/valid_files.json"
        self.meta_json = meta_json
        self.image_paths = []
        self.depth_paths = []
        self.depth_threshold = 200.
        with open(meta_json, "r", encoding="utf-8") as infile:
            for line in infile:
                entry = json.loads(line)
                self.image_paths.append(entry["img_path"])
                self.depth_paths.append(entry["depth_path"])

    def __len__(self):
        return len(self.image_paths)

    def preproess(self, image_path, depth_path):
        image = get_hdf5_array(image_path)
        depth = get_hdf5_array(depth_path)
<<<<<<< HEAD
        # Count the number exceeding the threshold
        img_invalid_percentage = np.sum(image > 1.0) / image.size
        image = np.clip(image, 0.0, 1.0)
        depth = np.clip(depth, 0.0, self.depth_threshold)
=======
        # image = (image - image.min()) / (image.max() - image.min() + 1e-6)
        print('-------------raw image', image.shape, image.max(), image.min())
        image = np.clip(image, 0, 1.0)
        depth = np.clip(depth, 0, self.depth_threshold)

>>>>>>> ab782dd4
        return image, depth

    def __getitem__(self, idx):
        '''
        idx: list,int
        Return:
            image: torch.Tensor
            depth: torch.Tensor
        '''
        # if isinstance(idx, list):
        #     return [self.__getitem__(i) for i in idx]
        image_np, depth_np = self.preproess(self.image_paths[idx], self.depth_paths[idx])
        to_tensor = transforms.ToTensor()
        image = to_tensor(image_np)
        depth = to_tensor(depth_np)
        # depth = depth_normalize(depth)
        return image, depth


if __name__ == "__main__":
    import torchvision

    dataset = HypersimDataset()  #
    print(f"Dataset length: {len(dataset)}")
    idx = 0
    for id in range(len(dataset)):
        image, depth = dataset[idx]
        print(f"Id: {idx}, Image shape: {image.shape}, Depth shape: {depth.shape}")
        print(image.max(), image.min(), image.mean())
        print(depth.max(), depth.min(), depth.mean())
        save_root = 'vis/hypersim'
        if not os.path.exists(save_root):
            os.makedirs(save_root)
        image_save_path = os.path.join(save_root, f'{idx}_image.png')
        depth_save_path = os.path.join(save_root, f'{idx}_depth.png')
        torchvision.utils.save_image(image.unsqueeze(0), image_save_path)
        max_v, min_v = depth.max(), depth.min()
        torchvision.utils.save_image(((depth - min_v) / (max_v - min_v)).unsqueeze(0), depth_save_path)
        idx = int(input('input idx:'))
<|MERGE_RESOLUTION|>--- conflicted
+++ resolved
@@ -1,98 +1,91 @@
-import json
-
-import numpy as np
-import torch
-import torch.nn as nn
-import torch.nn.functional as F
-from torch.utils.data import Dataset
-from torchvision import transforms
-
-import sys
-
-sys.path.append('/dataset/hailangwu/zk/project/JDU/ml-depth-pro')
-
-from dataset.BaseDataset import BaseDataset
-from dataset.utils import get_hdf5_array
-import random
-import glob
-import cv2
-import os
-
-
-def depth_normalize(depth):
-    depth_mean, depth_std = torch.mean(depth, dim=(1, 2), keepdim=True), torch.std(depth, dim=(1, 2), keepdim=True)
-    normalized_depth = (depth - depth_mean) * (depth_std + 1e-12)
-    return normalized_depth
-
-
-class HypersimDataset(BaseDataset):
-    def __init__(self):
-        super().__init__()
-        meta_json = "/dataset/sharedir/research/Hypersim/valid_files.json"
-        self.meta_json = meta_json
-        self.image_paths = []
-        self.depth_paths = []
-        self.depth_threshold = 200.
-        with open(meta_json, "r", encoding="utf-8") as infile:
-            for line in infile:
-                entry = json.loads(line)
-                self.image_paths.append(entry["img_path"])
-                self.depth_paths.append(entry["depth_path"])
-
-    def __len__(self):
-        return len(self.image_paths)
-
-    def preproess(self, image_path, depth_path):
-        image = get_hdf5_array(image_path)
-        depth = get_hdf5_array(depth_path)
-<<<<<<< HEAD
-        # Count the number exceeding the threshold
-        img_invalid_percentage = np.sum(image > 1.0) / image.size
-        image = np.clip(image, 0.0, 1.0)
-        depth = np.clip(depth, 0.0, self.depth_threshold)
-=======
-        # image = (image - image.min()) / (image.max() - image.min() + 1e-6)
-        print('-------------raw image', image.shape, image.max(), image.min())
-        image = np.clip(image, 0, 1.0)
-        depth = np.clip(depth, 0, self.depth_threshold)
-
->>>>>>> ab782dd4
-        return image, depth
-
-    def __getitem__(self, idx):
-        '''
-        idx: list,int
-        Return:
-            image: torch.Tensor
-            depth: torch.Tensor
-        '''
-        # if isinstance(idx, list):
-        #     return [self.__getitem__(i) for i in idx]
-        image_np, depth_np = self.preproess(self.image_paths[idx], self.depth_paths[idx])
-        to_tensor = transforms.ToTensor()
-        image = to_tensor(image_np)
-        depth = to_tensor(depth_np)
-        # depth = depth_normalize(depth)
-        return image, depth
-
-
-if __name__ == "__main__":
-    import torchvision
-
-    dataset = HypersimDataset()  #
-    print(f"Dataset length: {len(dataset)}")
-    idx = 0
-    for id in range(len(dataset)):
-        image, depth = dataset[idx]
-        print(f"Id: {idx}, Image shape: {image.shape}, Depth shape: {depth.shape}")
-        print(image.max(), image.min(), image.mean())
-        print(depth.max(), depth.min(), depth.mean())
-        save_root = 'vis/hypersim'
-        if not os.path.exists(save_root):
-            os.makedirs(save_root)
-        image_save_path = os.path.join(save_root, f'{idx}_image.png')
-        depth_save_path = os.path.join(save_root, f'{idx}_depth.png')
-        torchvision.utils.save_image(image.unsqueeze(0), image_save_path)
-        max_v, min_v = depth.max(), depth.min()
-        torchvision.utils.save_image(((depth - min_v) / (max_v - min_v)).unsqueeze(0), depth_save_path)
-        idx = int(input('input idx:'))
+import json
+
+import numpy as np
+import torch
+import torch.nn as nn
+import torch.nn.functional as F
+from torch.utils.data import Dataset
+from torchvision import transforms
+
+import sys
+
+sys.path.append('/dataset/hailangwu/zk/project/JDU/ml-depth-pro')
+
+from dataset.BaseDataset import BaseDataset
+from dataset.utils import get_hdf5_array
+import random
+import glob
+import cv2
+import os
+
+
+def depth_normalize(depth):
+    depth_mean, depth_std = torch.mean(depth, dim=(1, 2), keepdim=True), torch.std(depth, dim=(1, 2), keepdim=True)
+    normalized_depth = (depth - depth_mean) * (depth_std + 1e-12)
+    return normalized_depth
+
+
+class HypersimDataset(BaseDataset):
+    def __init__(self):
+        super().__init__()
+        meta_json = "/dataset/sharedir/research/Hypersim/valid_files.json"
+        self.meta_json = meta_json
+        self.image_paths = []
+        self.depth_paths = []
+        self.depth_threshold = 200.
+        with open(meta_json, "r", encoding="utf-8") as infile:
+            for line in infile:
+                entry = json.loads(line)
+                self.image_paths.append(entry["img_path"])
+                self.depth_paths.append(entry["depth_path"])
+
+    def __len__(self):
+        return len(self.image_paths)
+
+    def preproess(self, image_path, depth_path):
+        image = get_hdf5_array(image_path)
+        depth = get_hdf5_array(depth_path)
+        # image = (image - image.min()) / (image.max() - image.min() + 1e-6)
+        print('-------------raw image', image.shape, image.max(), image.min())
+        image = np.clip(image, 0, 1.0)
+        depth = np.clip(depth, 0, self.depth_threshold)
+
+        return image, depth
+
+    def __getitem__(self, idx):
+        '''
+        idx: list,int
+        Return:
+            image: torch.Tensor
+            depth: torch.Tensor
+        '''
+        # if isinstance(idx, list):
+        #     return [self.__getitem__(i) for i in idx]
+        image_np, depth_np = self.preproess(self.image_paths[idx], self.depth_paths[idx])
+        to_tensor = transforms.ToTensor()
+        image = to_tensor(image_np)
+        depth = to_tensor(depth_np)
+        # depth = depth_normalize(depth)
+        return image, depth
+
+
+if __name__ == "__main__":
+    import torchvision
+
+    dataset = HypersimDataset()  #
+    print(f"Dataset length: {len(dataset)}")
+    idx = 0
+    for id in range(len(dataset)):
+        image, depth = dataset[idx]
+        print(f"Id: {idx}, Image shape: {image.shape}, Depth shape: {depth.shape}")
+        print(image.max(), image.min(), image.mean())
+        print(depth.max(), depth.min(), depth.mean())
+        save_root = 'vis/hypersim'
+        if not os.path.exists(save_root):
+            os.makedirs(save_root)
+        image_save_path = os.path.join(save_root, f'{idx}_image.png')
+        depth_save_path = os.path.join(save_root, f'{idx}_depth.png')
+        torchvision.utils.save_image(image.unsqueeze(0), image_save_path)
+        max_v, min_v = depth.max(), depth.min()
+        torchvision.utils.save_image(((depth - min_v) / (max_v - min_v)).unsqueeze(0), depth_save_path)
+        idx = int(input('input idx:'))